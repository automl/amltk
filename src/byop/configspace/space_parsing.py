--- conflicted
+++ resolved
@@ -21,11 +21,8 @@
 
 from byop.pipeline import Pipeline
 from byop.pipeline.components import Choice, Component, Split, Step
-<<<<<<< HEAD
+from byop.types import Seed
 import byop.randomness
-=======
->>>>>>> 67d6846b
-from byop.types import Seed
 
 
 def remove_hyperparameter(name: str, space: ConfigurationSpace) -> ConfigurationSpace:
@@ -85,14 +82,10 @@
     return space
 
 
-<<<<<<< HEAD
-def generate_configspace(pipeline: Pipeline, seed: Seed) -> ConfigurationSpace:
-=======
 def generate_configspace(
     pipeline: Pipeline,
     seed: Seed | None = None,
 ) -> ConfigurationSpace:
->>>>>>> 67d6846b
     """The space for this given pipeline.
 
     Args:
