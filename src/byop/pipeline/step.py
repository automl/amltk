--- conflicted
+++ resolved
@@ -36,10 +36,6 @@
     a convenient interface for interacting with the chain.
 
     See Also:
-<<<<<<< HEAD
-        [`components`][byop.pipeline.api] for convenience methods
-        for creating the concrete implementations of this class.
-=======
         For creating the concrete implementations of this class, you can use these
         convenience methods.
 
@@ -48,7 +44,6 @@
         * [`split()`][byop.pipeline.api.split]
         * [`search()`][byop.pipeline.api.search]
 
->>>>>>> 11a59d27
 
     Attributes:
         name: Name of the step
