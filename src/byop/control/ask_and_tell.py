"""Ask-and-tell controller.

This controller will run a target function in a scheduler and
then tell the optimizer the result of the trial after each trial.
"""
from __future__ import annotations

from collections import Counter
from enum import Enum, auto
import logging
from typing import Any, Callable, Generic, ParamSpec, TypeVar

from byop.optimization import Optimizer, Trial, TrialReport
from byop.scheduling import ExitCode, Scheduler, Task, TaskFuture
from byop.types import CallbackName, Config, TaskName, TrialInfo

logger = logging.getLogger(__name__)

P = ParamSpec("P")
Q = ParamSpec("Q")
FailT = TypeVar("FailT")
SuccessT = TypeVar("SuccessT")


class AskAndTellEvent(Enum):
    """The specific events that can be emitted by the ask-and-tell controller."""

    SUCCESS = auto()
    """Emitted when a trial succeeds."""

    FAILURE = auto()
    """Emmited when a trial fails."""


class AskAndTellTask(Task[[Trial[TrialInfo, Config]], TrialReport[TrialInfo, Config]]):
    """A task that will run a target function and tell the optimizer the result."""

    def on_success(
        self,
        callback: Callable[[TrialReport[TrialInfo, Config]], None],
        *,
        name: CallbackName | None = None,
        when: Callable[[Counter], bool] | None = None,
    ) -> None:
        """Register a callback to be called when a trial succeeds.

        Args:
            callback: The callback to call.
            name: The name of the callback.
            when: A function that takes the counter of events and returns
                whether the callback should be called.
        """
        self.scheduler.on(AskAndTellEvent.SUCCESS, callback, name=name, when=when)

    def on_failure(
        self,
        callback: Callable[[TrialReport[TrialInfo, Config]], None],
        *,
        name: CallbackName | None = None,
        when: Callable[[Counter], bool] | None = None,
    ) -> None:
        """Register a callback to be called when a trial fails.

        Args:
            callback: The callback to call.
            name: The name of the callback.
            when: A function that takes the counter of events and returns
                whether the callback should be called.
        """
        self.scheduler.on(AskAndTellEvent.FAILURE, callback, name=name, when=when)


class AskAndTell(Generic[TrialInfo, Config]):
    """A controller that will run a target function and tell the optimizer
    the result.
    """

    def __init__(
        self,
        *,
        objective: Callable[[Trial[TrialInfo, Config]], TrialReport[TrialInfo, Config]],
        optimizer: Optimizer[TrialInfo, Config],
        scheduler: Scheduler,
        max_trials: int | None = None,
        concurrent_trials: int = 1,
    ):
        """Initialize the controller.

        Args:
            objective: The objective to run.
            optimizer: The optimizer to use.
            scheduler: The scheduler to use.
            max_trials: The maximum number of trials to run.
                If not provided, will run indefinitely.
            concurrent_trials: The number of concurrent trials to run.
                Defaults to 1.
        """
        if concurrent_trials < 1:
            raise ValueError(f"{concurrent_trials=} must be >= 1")

        self.optimizer = optimizer
        self.scheduler = scheduler
        self.events = scheduler.event_manager
        self.max_trials = max_trials
        self.concurrent_trials = concurrent_trials
        self._objective = objective

        self.trial = scheduler.task(
            self._objective,
            name="trial",
            call_limit=max_trials,
            task_type=AskAndTellTask,
        )

        # Whenever a trial is done, either returned or not, ask for a new trial
        # and evaluate it.
        self.trial.on_done(self.when_done_ask_and_evaluate, name="ask-and-evaluate")

        # Whenever we get something from a trial, tell the optimizer about it.
        # This will also emit appropriate events.
        self.trial.on_done(self.when_done_tell_optimizer, name="tell-optimizer")

        # Set up the scheduler to run the callback several times
        for i in range(concurrent_trials):
            scheduler.on_start(
                self.when_done_ask_and_evaluate,
                name=f"ask-and-tell-worker-{i}",
            )

        self.trial_lookup: dict[TaskName, Trial[TrialInfo, Config]] = {}

    def when_done_tell_optimizer(
        self,
        task_future: TaskFuture[
            [Trial[TrialInfo, Config]], TrialReport[TrialInfo, Config]
        ],
    ) -> None:
        """Tell the optimizer about the results of a trial.

        Args:
            task_future: The future for the task that completed.
        """
        if task_future not in self.trial_lookup:
            raise RuntimeError(
                f"Task {task_future} recorded as done but the controller has no"
                " record of it. Please raise an issue on github!"
            )

        if task_future.cancelled():
            # There's really nothing we can do of value if it was cancelled.
            # Telling the optimizer about it is misleading as it's not due
            # to the trial itself. There's also no SUCCESS or FAILURE state
            # to really report to the user. They can use the `on_cancelled`
            # callback to handle this.
            return

        if task_future.has_result():
            report = task_future.result
        else:
            trial = self.trial_lookup[task_future.name]
<<<<<<< HEAD
            if trial.exception is not None:
                report = trial.crashed()
            elif task_future.exception is not None:
=======
            if task_future.exception is not None:
>>>>>>> 1268a112
                report = trial.crashed(exception=task_future.exception)
            else:
                raise RuntimeError(
                    f"Task {task_future} has no result or exception we can use."
<<<<<<< HEAD
=======
                    " Otherwise the task should have had a result or been cancelled."
>>>>>>> 1268a112
                    " Please raise an issue on github!"
                )

        self.optimizer.tell(report)

        task_name = task_future.name
        if report.successful:
            event = AskAndTellEvent.SUCCESS
        else:
            event = AskAndTellEvent.FAILURE

        self.events.emit(event, report)
        self.events.emit((task_name, event), report)

        if not task_future.cancelled():
            raise RuntimeError(
                f"Task {task_future} has neither a result nor an exception."
                " Please raise an issue on github!"
            )

    def when_done_ask_and_evaluate(self, *_: Any) -> None:
        """Ask the optimizer for a new trial and evaluate it."""
        trial = self.optimizer.ask()
        logger.info(f"Running {trial.name}")
        logger.debug(f"{trial=}")
        future = self.trial(trial)

        # If there is a future for the task, make sure we can look up the trial
        # that spawned it for later
        if future is not None:
            self.trial_lookup[future.name] = trial

    def run(
        self,
        *,
        timeout: float | None = None,
        wait: bool = True,
        end_on_empty: bool = True,
    ) -> ExitCode:
        """Run the controller.

        Args:
            timeout: The maximum time to run for.
            wait: Whether to wait for the scheduler to finish.
            end_on_empty: Whether to end the scheduler when the queue is empty.
        """
        return self.scheduler.run(end_on_empty=end_on_empty, timeout=timeout, wait=wait)<|MERGE_RESOLUTION|>--- conflicted
+++ resolved
@@ -158,21 +158,12 @@
             report = task_future.result
         else:
             trial = self.trial_lookup[task_future.name]
-<<<<<<< HEAD
-            if trial.exception is not None:
-                report = trial.crashed()
-            elif task_future.exception is not None:
-=======
             if task_future.exception is not None:
->>>>>>> 1268a112
                 report = trial.crashed(exception=task_future.exception)
             else:
                 raise RuntimeError(
                     f"Task {task_future} has no result or exception we can use."
-<<<<<<< HEAD
-=======
                     " Otherwise the task should have had a result or been cancelled."
->>>>>>> 1268a112
                     " Please raise an issue on github!"
                 )
 
