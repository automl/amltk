--- conflicted
+++ resolved
@@ -4,13 +4,8 @@
 from __future__ import annotations
 
 import traceback
-<<<<<<< HEAD
-from typing import Callable, Generic, ParamSpec, TypeVar
-from functools import wraps
-=======
 from typing import Callable, Generic, TypeVar
 from typing_extensions import ParamSpec
->>>>>>> e03cb0e5
 
 R = TypeVar("R")
 E = TypeVar("E")
