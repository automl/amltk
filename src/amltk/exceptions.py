"""A module holding a decorator to wrap a function to add a traceback to
any exception raised.
"""
from __future__ import annotations

import traceback
from collections.abc import Callable, Iterable, Iterator
from typing import Any, TypeVar
from typing_extensions import ParamSpec

R = TypeVar("R")
E = TypeVar("E")
P = ParamSpec("P")


def safe_map(
    f: Callable[..., R],
    args: Iterable[Any],
) -> Iterator[R | tuple[Exception, str]]:
    """Map a function over an iterable, catching any exceptions.

    Args:
        f: The function to map.
        args: The iterable to map over.

    Yields:
        The return value of the function, or the exception raised.
    """
    for arg in args:
        try:
            yield f(arg)
        except Exception as e:  # noqa: BLE001
            yield e, traceback.format_exc()


def safe_starmap(
    f: Callable[..., R],
    args: Iterable[Iterable[Any]],
) -> Iterator[R | tuple[Exception, str]]:
    """Map a function over an iterable, catching any exceptions.

    Args:
        f: The function to map.
        args: The iterable to map over.

    Yields:
        The return value of the function, or the exception raised.
    """
    for arg in args:
        try:
            yield f(*arg)
        except Exception as e:  # noqa: BLE001
            yield e, traceback.format_exc()


class IntegrationNotFoundError(Exception):
    """An exception raised when no integration is found."""

    def __init__(self, name: str) -> None:
        """Initialize the exception.

        Args:
            name: The name of the integration that was not found.
        """
        super().__init__(f"No integration found for {name}.")


class AutomaticParameterWarning(UserWarning):
    """Raised when an "auto" parameter of a function is used
    and triggers some behaviour which would be better explicitly
    set.
    """


class SchedulerNotRunningError(RuntimeError):
    """The scheduler is not running."""


class EventNotKnownError(ValueError):
    """The event is not a known one."""


class NoChoiceMadeError(ValueError):
    """No choice was made."""


class NodeNotFoundError(ValueError):
    """The node was not found."""


class RequestNotMetError(ValueError):
    """Raised when a request is not met."""


class ComponentBuildError(TypeError):
    """Raised when failing to build a component."""


class DuplicateNamesError(ValueError):
    """Raised when duplicate names are found."""


<<<<<<< HEAD
        Args:
            node: The node that has children with duplicate names.
        """
        super().__init__(node)
        self.node = node

    @override
    def __str__(self) -> str:
        return (
            f"Duplicate names found in {self.node.name} and can't be handled."
            f"\nnodes: {[n.name for n in self.node.nodes]}."
        )


class MatchDimensionsError(KeyError):
    """An exception raised for errors related to matching dimensions in a pipeline."""

    def __init__(self, layer_name: str, param: str | None, *args: Any) -> None:
        """Initialize the exception.

        Args:
            layer_name: The name of the layer.
            param: The parameter causing the error, if any.
        """
        if param:
            super().__init__(
                f"Error in matching dimensions for layer '{layer_name}'. "
                f"Parameter '{param}' not found in the configuration.",
                *args,
            )
        else:
            super().__init__(
                f"Error in matching dimensions for layer '{layer_name}'."
                f" Configuration not found.",
                *args,
            )


class MatchChosenDimensionsError(KeyError):
    """An exception raised related to matching dimensions for chosen nodes."""

    def __init__(
        self, choice_name: str, chosen_node_name: str | None = None, *args: Any
    ) -> None:
        """Initialize the exception.

        Args:
            choice_name: The name of the choice that caused the error.
            chosen_node_name: The name of the chosen node if available.
        """
        if chosen_node_name:
            message = (
                f"Error in matching dimensions for chosen node '{chosen_node_name}' "
                f"of Choice '{choice_name}'. Make sure that the names for "
                f"Choice and MatchChosenDimensions 'choices' parameters match."
            )
        else:
            message = (
                f"Choice name '{choice_name}' is not found in the chosen nodes."
                f"Make sure that the names for Choice and "
                f"MatchChosenDimensions 'choice_name' parameters match."
            )
        super().__init__(message, *args)
=======
class AutomaticThreadPoolCTLWarning(AutomaticParameterWarning):
    """Raised when automatic threadpoolctl is enabled."""


class ImplicitMetricConversionWarning(UserWarning):
    """A warning raised when a metric is implicitly converted to an sklearn scorer.

    This is raised when a metric is provided with a custom function and is
    implicitly converted to an sklearn scorer. This may fail in some cases
    and it is recommended to explicitly convert the metric to an sklearn
    scorer with `make_scorer` and then pass it to the metric with
    [`Metric(fn=...)`][amltk.optimization.Metric].
    """


class TaskTypeWarning(UserWarning):
    """A warning raised about the task type."""


class AutomaticTaskTypeInferredWarning(TaskTypeWarning, AutomaticParameterWarning):
    """A warning raised when the task type is inferred from the target data."""


class MismatchedTaskTypeWarning(TaskTypeWarning):
    """A warning raised when inferred task type with `task_hint` does not
    match the inferred task type from the target data.
    """


class TrialError(RuntimeError):
    """An exception raised from a trial and it is meant to be raised directly
    to the user.
    """


class CVEarlyStoppedError(RuntimeError):
    """An exception raised when a CV evaluation is early stopped."""
>>>>>>> e58ebcd3
<|MERGE_RESOLUTION|>--- conflicted
+++ resolved
@@ -99,11 +99,9 @@
 class DuplicateNamesError(ValueError):
     """Raised when duplicate names are found."""
 
-
-<<<<<<< HEAD
-        Args:
-            node: The node that has children with duplicate names.
-        """
+    Args:
+       node: The node that has children with duplicate names.
+    """
         super().__init__(node)
         self.node = node
 
@@ -164,7 +162,8 @@
                 f"MatchChosenDimensions 'choice_name' parameters match."
             )
         super().__init__(message, *args)
-=======
+
+
 class AutomaticThreadPoolCTLWarning(AutomaticParameterWarning):
     """Raised when automatic threadpoolctl is enabled."""
 
@@ -201,5 +200,4 @@
 
 
 class CVEarlyStoppedError(RuntimeError):
-    """An exception raised when a CV evaluation is early stopped."""
->>>>>>> e58ebcd3
+    """An exception raised when a CV evaluation is early stopped."""